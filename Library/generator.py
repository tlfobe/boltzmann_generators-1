--- conflicted
+++ resolved
@@ -1,280 +1,272 @@
-import sys
-import copy
-import numpy as np 
-import torch
-import torch.nn as nn
-import torch.nn.functional as F
-
-class RealNVP(nn.Module):  # inherit from nn.Module
-    def __init__(self, s_net, t_net, mask, prior, system, sys_dim):
-        """
-        This is the init function for RealNVP class.
-
-        Parameters
-        ----------
-        s_net : lambda function
-            The scaling function as a neural network in the anonymous form. 
-        t_net : lambda function
-            The translation functione as a neural network in the anonymous form.
-        mask : torch.Tensor
-            The masking scheme for affine coupling layers. 
-        prior : torch.distributions object
-            The prior probability distribution in the latent space (generally a normal distribution)
-        system : object
-            The object of the system of interest. (For example, DoubleWellPotential)
-        sys_dim : tuple
-            The dimensionality of the system
-
-        Attributes
-        ----------
-        prior       The prior probability distribution in the latent space (generally a normal distribution)
-        mask        The masking scheme for affine coupling layers.
-        s           The scaling function in the affine coupling layers.
-        t           The translation function in the affine coupling layers.
-        sys_dim     The dimensionality of the system
-        """
-        
-        super(RealNVP, self).__init__()  # nn.Module.__init__()
-        self.prior = prior 
-        self.mask = nn.Parameter(mask, requires_grad=False)  # could try requires_grad=False
-        self.t = torch.nn.ModuleList([t_net() for _ in range(len(mask))]) 
-        self.s = torch.nn.ModuleList([s_net() for _ in range(len(mask))]) 
-        # nn.ModuleList is basically just like a Python list, used to store a desired number of nn.Module’s.
-        # Also note that t[i] and s[i] are entire sequences of operations
-        self.system = system # class of what molecular system are we considering. E.g. Ising.
-        self.sys_dim = sys_dim # tuple describing original dim. of system. e.g. Ising Model with N = 8 would be (8,8)
-
-    def inverse_generator(self, x, process=False):
-        """
-        Inverse Boltzmann generator which transforms the samples drawn from the probability distribution
-        in the configuration space to the real space. (Fxz in the Boltzmann generator paper)
-
-        Parameters
-        ---------
-        x : torch.Tensor
-            Samples drawn from the probability distribution in the configuration space
-
-        Returns
-        -------
-        z : torch.Tensor
-            Samples generated in the latent space
-        log_R_xz : torch.Tensor
-            Log of the determinant of the Jacobian of Fxz (invese generator)
-        """
-        z = x   # just for initialization
-        log_R_xz = x.new_zeros(x.shape[0])
-        # new_zeros(size) returns a tensor of size "size" filled with 0s
-        z_list = []
-        z_list.append(copy.deepcopy(x.detach().numpy()))
-
-        for i in reversed(range(len(self.t))):   # move backwards through the layers
-            # here we split the dataset into two channels (with 1:d and d+1:D dimensions)
-            # See equation (9) in the original RealNVP papaer
-            z_ = self.mask[i] * z    # b * x in equation (9)
-            s = self.s[i](z_) * (1 - self.mask[i])       # s(b * x) in equation (9)
-            t = self.t[i](z_) * (1 - self.mask[i])       # t(b * x) in equation (9)
-            #z = z_ + (1 - self.mask[i]) * (z - t) * torch.exp(-s)    # equation (9)
-            #log_R_xz -= torch.sum(s, -1)
-            z = z_ + (1 - self.mask[i]) * (z * torch.exp(s) + t)
-            log_R_xz += torch.sum(s, -1)  
-            #print(log_R_xz)
-            if process is True: 
-                z_list.append(copy.deepcopy(z.detach().numpy()))
-
-        if process is False:
-            return z, log_R_xz
-        else:
-            return z, log_R_xz, z_list
-
-    def generator(self, z, process=False):
-        """ 
-        Boltzmann generator which transforms the samples drawn from the probability distribution 
-        in the latent space to the configuration space. (Fzx in the Boltzmann generator paper)
-        
-        Parameters
-        ----------
-        z : torch.Tensor
-            Samples drawn from the the probability distribution in the latent space
-
-        Returns
-        -------
-        x : torch.Tensor
-            Samples generated in the configuration space
-        log_R_zx : torch.Tensore
-            Log of the determinant of the Jacobian of Fzx (generator)
-        """
-        x = z   # just for initialization
-        log_R_zx = z.new_zeros(z.shape[0])
-        # new_zeros(size) returns a tensor of size "size" filled with 0s
-        x_list = []
-        x_list.append(copy.deepcopy(z.detach().numpy()))
-
-        for  i in range(len(self.t)):
-            # here we split the dataset into two channels (with 1:d and d+1:D dimensions)
-            # See equation (9) in the original RealNVP papaer
-            x_ = self.mask[i] * x         # b * x in equation (9)
-            s = self.s[i](x_) * (1 - self.mask[i])            # s(b * x) in equation (9)
-            t = self.t[i](x_) * (1 - self.mask[i])            # t(b * x) in equation (9)
-            #x = x_ + (1 - self.mask[i]) * (x * torch.exp(s) + t)   # equation (9)
-            #log_R_zx += torch.sum(s, -1)
-            x = x_ +  (1 - self.mask[i]) * (x - t) * torch.exp(-s)
-            log_R_zx -= torch.sum(s, -1)    # equation (6) 
-            if process is True:
-                x_list.append(copy.deepcopy(x.detach().numpy()))
-        
-        if process is True:
-            return x, log_R_zx, x_list
-        else:
-            return x, log_R_zx
-
-    def loss_total(self, batch, w_ml=1.0, w_kl=1.0, w_rc=1.0):
-        """
-        Calculate the total loss function.
-
-        Parameters
-        ----------
-        batch : 
-
-        w_ml : 
-
-        w_kl : 
-
-        w_rc
-
-        Returns
-        -------
-        loss : 
-
-        """        
-        loss = w_ml * self.loss_ML(batch) + w_kl * self.loss_ML(batch) + w_rc * self.loss_RC(batch)
-
-        return loss
-        
-    def loss_ML(self, batch_x):
-        """
-        Calculate the loss function when training by example (samples from the configuration space)
-        J_ML = E[u_z(z) - log Rxz(x)], where u_z(z) = 0.5 * /(sigma^{2}) * z^{2} (sigma = 1)
-
-        Parameters
-        ----------
-        batch_x : torch.Tensor
-            A batch of samples in the configuration space.
-        
-        Returns
-        -------
-        J_ml : torch.Tensor
-            The loss function J_ML
-        """
-        z, log_R_xz = self.inverse_generator(batch_x)
-        # we don't need u_z in the calculation of J_ml
-        # but we do need u_x in the calculation of J_kl, see the method 'loss_KL'
-        # we need u_x to caluculate the weighs for calculation expecatation in the confiugration space
-<<<<<<< HEAD
-        u_x = self.calculate_energy(batch_x, space='configuration')  
-        u_z = self.calculate_energy(z, space='latent') 
-        weights_x = torch.exp(-u_x) 
-        J_ml = self.expectation(u_z - log_R_xz, weights=weights_x)
-=======
-        u_x = self.calculate_energy(batch_x, space='configuration')
-        weights_x = torch.exp(-u_x)
-        J_ml = self.expectation(0.5 * torch.norm(z, dim=1) ** 2 - log_R_xz, weights=weights_x)
->>>>>>> 5debb65f
-
-        return J_ml
-
-    def loss_KL(self, batch_z):
-        """
-        Calculate the loss function when training by energy (samples from the latent space)
-        J_KL = E[u_x(x) - log Rzx(z)]
-
-        Parameters
-        ----------
-        batch_z : torch.Tensor
-            A batch of samples in the latent space
-
-        Returns
-        -------
-        J_kl : torch.Tensor
-            The loss function J_KL
-        """
-        x, log_R_zx = self.generator(batch_z)
-        u_x = self.calculate_energy(x, space='configuration')   # we need this to calculate J_kl
-        # we need u_z to caluculate the weighs for calculation expecatation in the latant space
-        u_z = self.calculate_energy(batch_z, space='latent')
-        weights_z = torch.exp(-u_z)  
-        J_kl = self.expectation(u_x - log_R_zx, weights=weights_z)
-
-        return J_kl
-
-    def loss_RC(self):
-        pass
-
-    def calculate_energy(self, batch, space):
-        """
-        Calculate the energy of each each configuration in a batch of dataset.
-
-        Parameters
-        ----------
-        batch : torch.Tensor
-            A batch of configurations
-        
-        Returns
-        -------
-        energy : torch.Tensor
-            The energies of the configurations
-        space : str
-            Whether to calcualte the energy in the real space (x) or the 
-            latent space (z). Available options: 'latent' or 'configuration'.
-        """
-
-        energy = batch.new_zeros(batch.shape[0])  # like np.zeros, same length as batch_data
-        if space == 'configuration':
-            for i in range(batch.shape[0]):  # for each data point in the dataset
-                config = batch[i, :].reshape(self.sys_dim)  # ensure correct dimensionality
-                energy[i] = self.regularize_energy(self.system.get_energy(config.detach().numpy()))
-                # import pdb
-                # pdb.set_trace()
-                # regularize the energy (see page 3 in the SI)
-
-        elif space == 'latent':
-            for i in range(batch.shape[0]):  # for each data point in the dataset
-                config = batch[i, :].reshape(self.sys_dim)  # ensure correct dimensionality
-                # for 2D Gaussian distribution, u(z) = (1 / (2*sigma **2)) * z ** 2
-                # in our case, sigma =1 and z ** 2 = z[0] ** 2 + z[1] ** 2
-                energy[i] = self.regularize_energy(0.5 * (config[0] ** 2 + config[1] ** 2))
-                # regularize the energy (see page 3 in the SI)
-
-        else:
-            print("Error! Unavailable option of parameter 'space' specificed.")
-            sys.exit()
-
-        return energy
-
-    def regularize_energy(self, energy, e_high = 10 ** 4, e_max = 10 ** 20):
-        if energy.item() > e_high:
-            energy = e_high + np.log10(energy - e_high + 1)
-        elif energy.item() > e_max:
-            energy= e_high + np.log10(e_max - e_high + 1)
-        return energy
-
-
-    def expectation(self, observable, weights):
-        """ 
-        Calculate the expectation value of an observable
-        
-        Parameters
-        ----------
-        observable : torch.Tensor
-            Observable of interest.
-
-        Returns
-        -------
-        e : torch.Tensor
-            Expectation value as a one-element tensor
-        """
-        # e = torch.dot(observable, weights) / torch.sum(weights) #the same as below
-        e = torch.sum(observable * weights) / torch.sum(weights)
-        return e
-
-        
-
+import sys
+import copy
+import numpy as np 
+import torch
+import torch.nn as nn
+import torch.nn.functional as F
+
+class RealNVP(nn.Module):  # inherit from nn.Module
+    def __init__(self, s_net, t_net, mask, prior, system, sys_dim):
+        """
+        This is the init function for RealNVP class.
+
+        Parameters
+        ----------
+        s_net : lambda function
+            The scaling function as a neural network in the anonymous form. 
+        t_net : lambda function
+            The translation functione as a neural network in the anonymous form.
+        mask : torch.Tensor
+            The masking scheme for affine coupling layers. 
+        prior : torch.distributions object
+            The prior probability distribution in the latent space (generally a normal distribution)
+        system : object
+            The object of the system of interest. (For example, DoubleWellPotential)
+        sys_dim : tuple
+            The dimensionality of the system
+
+        Attributes
+        ----------
+        prior       The prior probability distribution in the latent space (generally a normal distribution)
+        mask        The masking scheme for affine coupling layers.
+        s           The scaling function in the affine coupling layers.
+        t           The translation function in the affine coupling layers.
+        sys_dim     The dimensionality of the system
+        """
+        
+        super(RealNVP, self).__init__()  # nn.Module.__init__()
+        self.prior = prior 
+        self.mask = nn.Parameter(mask, requires_grad=False)  # could try requires_grad=False
+        self.t = torch.nn.ModuleList([t_net() for _ in range(len(mask))]) 
+        self.s = torch.nn.ModuleList([s_net() for _ in range(len(mask))]) 
+        # nn.ModuleList is basically just like a Python list, used to store a desired number of nn.Module’s.
+        # Also note that t[i] and s[i] are entire sequences of operations
+        self.system = system # class of what molecular system are we considering. E.g. Ising.
+        self.sys_dim = sys_dim # tuple describing original dim. of system. e.g. Ising Model with N = 8 would be (8,8)
+
+    def inverse_generator(self, x, process=False):
+        """
+        Inverse Boltzmann generator which transforms the samples drawn from the probability distribution
+        in the configuration space to the real space. (Fxz in the Boltzmann generator paper)
+
+        Parameters
+        ---------
+        x : torch.Tensor
+            Samples drawn from the probability distribution in the configuration space
+
+        Returns
+        -------
+        z : torch.Tensor
+            Samples generated in the latent space
+        log_R_xz : torch.Tensor
+            Log of the determinant of the Jacobian of Fxz (invese generator)
+        """
+        z = x   # just for initialization
+        log_R_xz = x.new_zeros(x.shape[0])
+        # new_zeros(size) returns a tensor of size "size" filled with 0s
+        z_list = []
+        z_list.append(copy.deepcopy(x.detach().numpy()))
+
+        for i in reversed(range(len(self.t))):   # move backwards through the layers
+            # here we split the dataset into two channels (with 1:d and d+1:D dimensions)
+            # See equation (9) in the original RealNVP papaer
+            z_ = self.mask[i] * z    # b * x in equation (9)
+            s = self.s[i](z_) * (1 - self.mask[i])       # s(b * x) in equation (9)
+            t = self.t[i](z_) * (1 - self.mask[i])       # t(b * x) in equation (9)
+            #z = z_ + (1 - self.mask[i]) * (z - t) * torch.exp(-s) +    # equation (9)
+            #log_R_xz -= torch.sum(s, -1)
+            z = z_ + (1 - self.mask[i]) * (z * torch.exp(s) + t)
+            log_R_xz += torch.sum(s, -1)  
+            #print(log_R_xz)
+            if process is True: 
+                z_list.append(copy.deepcopy(z.detach().numpy()))
+
+        if process is False:
+            return z, log_R_xz
+        else:
+            return z, log_R_xz, z_list
+
+    def generator(self, z, process=False):
+        """ 
+        Boltzmann generator which transforms the samples drawn from the probability distribution 
+        in the latent space to the configuration space. (Fzx in the Boltzmann generator paper)
+        
+        Parameters
+        ----------
+        z : torch.Tensor
+            Samples drawn from the the probability distribution in the latent space
+
+        Returns
+        -------
+        x : torch.Tensor
+            Samples generated in the configuration space
+        log_R_zx : torch.Tensore
+            Log of the determinant of the Jacobian of Fzx (generator)
+        """
+        x = z   # just for initialization
+        log_R_zx = z.new_zeros(z.shape[0])
+        # new_zeros(size) returns a tensor of size "size" filled with 0s
+        x_list = []
+        x_list.append(copy.deepcopy(z.detach().numpy()))
+
+        for  i in range(len(self.t)):
+            # here we split the dataset into two channels (with 1:d and d+1:D dimensions)
+            # See equation (9) in the original RealNVP papaer
+            x_ = self.mask[i] * x         # b * x in equation (9)
+            s = self.s[i](x_) * (1 - self.mask[i])            # s(b * x) in equation (9)
+            t = self.t[i](x_) * (1 - self.mask[i])            # t(b * x) in equation (9)
+            #x = x_ + (1 - self.mask[i]) * (x * torch.exp(s) + t)   # equation (9)
+            #log_R_zx += torch.sum(s, -1)
+            x = x_ +  (1 - self.mask[i]) * (x - t) * torch.exp(-s)
+            log_R_zx -= torch.sum(s, -1)    # equation (6) 
+            if process is True:
+                x_list.append(copy.deepcopy(x.detach().numpy()))
+        
+        if process is True:
+            return x, log_R_zx, x_list
+        else:
+            return x, log_R_zx
+
+    def loss_total(self, batch, w_ml=1.0, w_kl=1.0, w_rc=1.0):
+        """
+        Calculate the total loss function.
+
+        Parameters
+        ----------
+        batch : 
+
+        w_ml : 
+
+        w_kl : 
+
+        w_rc
+
+        Returns
+        -------
+        loss : 
+
+        """        
+        loss = w_ml * self.loss_ML(batch) + w_kl * self.loss_ML(batch) + w_rc * self.loss_RC(batch)
+
+        return loss
+        
+    def loss_ML(self, batch_x):
+        """
+        Calculate the loss function when training by example (samples from the configuration space)
+        J_ML = E[u_z(z) - log Rxz(x)], where u_z(z) = 0.5 * /(sigma^{2}) * z^{2} (sigma = 1)
+
+        Parameters
+        ----------
+        batch_x : torch.Tensor
+            A batch of samples in the configuration space.
+        
+        Returns
+        -------
+        J_ml : torch.Tensor
+            The loss function J_ML
+        """
+        z, log_R_xz = self.inverse_generator(batch_x)
+        # we don't need u_z in the calculation of J_ml
+        # but we do need u_x in the calculation of J_kl, see the method 'loss_KL'
+        # we need u_x to caluculate the weighs for calculation expecatation in the confiugration space
+        u_x = self.calculate_energy(batch_x, space='configuration')  
+        u_z = self.calculate_energy(z, space='latent') 
+        weights_x = torch.exp(-u_x) 
+        J_ml = self.expectation(u_z - log_R_xz, weights=weights_x)
+
+        return J_ml
+
+    def loss_KL(self, batch_z):
+        """
+        Calculate the loss function when training by energy (samples from the latent space)
+        J_KL = E[u_x(x) - log Rzx(z)]
+
+        Parameters
+        ----------
+        batch_z : torch.Tensor
+            A batch of samples in the latent space
+
+        Returns
+        -------
+        J_kl : torch.Tensor
+            The loss function J_KL
+        """
+        x, log_R_zx = self.generator(batch_z)
+        u_x = self.calculate_energy(x, space='configuration')   # we need this to calculate J_kl
+        # we need u_z to caluculate the weighs for calculation expecatation in the latant space
+        u_z = self.calculate_energy(batch_z, space='latent')
+        weights_z = torch.exp(-u_z)  
+        J_kl = self.expectation(u_x - log_R_zx, weights=weights_z)
+
+        return J_kl
+
+    def loss_RC(self):
+        pass
+
+    def calculate_energy(self, batch, space):
+        """
+        Calculate the energy of each each configuration in a batch of dataset.
+
+        Parameters
+        ----------
+        batch : torch.Tensor
+            A batch of configurations
+        
+        Returns
+        -------
+        energy : torch.Tensor
+            The energies of the configurations
+        space : str
+            Whether to calcualte the energy in the real space (x) or the 
+            latent space (z). Available options: 'latent' or 'configuration'.
+        """
+
+        e_high, e_max = 10 ** 4, 10 ** 20
+        energy = batch.new_zeros(batch.shape[0])  # like np.zeros, same length as batch_data
+
+        if space == 'configuration':
+            for i in range(batch.shape[0]):  # for each data point in the dataset
+                config = batch[i, :].reshape(self.sys_dim)  # ensure correct dimensionality
+                energy[i] = self.system.get_energy(config[0], config[1])
+                # regularize the energy (see page 3 in the SI)
+                if energy[i].item() > e_high:
+                    energy[i] = e_high + torch.log10(energy[i] - e_high + 1)
+                elif energy[i].item() > e_max:
+                    energy[i] = e_high + torch.log10(e_max - e_high + 1)
+        elif space == 'latent':
+            for i in range(batch.shape[0]):  # for each data point in the dataset
+                config = batch[i, :].reshape(self.sys_dim)  # ensure correct dimensionality
+                # for 2D Gaussian distribution, u(z) = (1 / (2*sigma **2)) * z ** 2
+                # in our case, sigma =1 and z ** 2 = z[0] ** 2 + z[1] ** 2
+                energy[i] = 0.5 * (config[0] ** 2 + config[1] ** 2)
+                # regularize the energy (see page 3 in the SI)
+                if energy[i].item() > e_high:
+                    energy[i] = e_high + torch.log10(energy[i] - e_high + 1)
+                elif energy[i].item() > e_max:
+                    energy[i] = e_high + torch.log10(e_max - e_high + 1)
+        else:
+            print("Error! Unavailable option of parameter 'space' specificed.")
+            sys.exit()
+
+        return energy
+
+    def expectation(self, observable, weights):
+        """ 
+        Calculate the expectation value of an observable
+        
+        Parameters
+        ----------
+        observable : torch.Tensor
+            Observable of interest.
+
+        Returns
+        -------
+        e : torch.Tensor
+            Expectation value as a one-element tensor
+        """
+        # e = torch.dot(observable, weights) / torch.sum(weights) #the same as below
+        e = torch.sum(observable * weights) / torch.sum(weights)
+        return e
+
+        
+